# -*- coding: utf-8 -*-
"""
Created on Thu May 05 13:29:12 2016

@author: Suhas Somnath
"""
from __future__ import division # int/int = float
from warnings import warn
import os
import h5py
import scipy
import matplotlib.pyplot as plt
from matplotlib.colors import LinearSegmentedColormap
from mpl_toolkits.axes_grid1 import ImageGrid
import numpy as np
from ..analysis.utils.be_loop import loop_fit_function
from ..io.hdf_utils import reshape_to_Ndims, get_formatted_labels

def set_tick_font_size(axes, font_size):
    """
    Sets the font size of the ticks in the provided axes

    Parameters
    ----------
    axes : matplotlib.pyplot.axis object or list of axis objects
        axes to set font sizes
    font_size : unigned int
        Font size
    """

    def __set_axis_tick(axis):
        """
        Sets the font sizes to the x and y axis in the given axis object

        Parameters
        ----------
        axis : matplotlib.pyplot.axis object
            axis to set font sizes
        """
        for tick in axis.xaxis.get_major_ticks():
            tick.label.set_fontsize(font_size)
        for tick in axis.yaxis.get_major_ticks():
            tick.label.set_fontsize(font_size)

    if hasattr(axes, '__iter__'):
        for axis in axes:
            __set_axis_tick(axis)
    else:
        __set_axis_tick(axes)

def cmap_jet_white_center():
    """
    Generates the jet colormap with a white center

    Returns
    -------
    white_jet : matplotlib.colors.LinearSegmentedColormap object
        color map object that can be used in place of plt.cm.jet
    """
    # For red - central column is like brightness
    # For blue - last column is like brightness
    cdict = {'red': ((0.00, 0.0, 0.0),
                     (0.30, 0.0, 0.0),
                     (0.50, 1.0, 1.0),
                     (0.90, 1.0, 1.0),
                     (1.00, 0.5, 1.0)),
             'green': ((0.00, 0.0, 0.0),
                       (0.10, 0.0, 0.0),
                       (0.42, 1.0, 1.0),
                       (0.58, 1.0, 1.0),
                       (0.90, 0.0, 0.0),
                       (1.00, 0.0, 0.0)),
             'blue': ((0.00, 0.0, 0.5),
                      (0.10, 1.0, 1.0),
                      (0.50, 1.0, 1.0),
                      (0.70, 0.0, 0.0),
                      (1.00, 0.0, 0.0))
             }
    return LinearSegmentedColormap('white_jet', cdict)

def cmap_hot_desaturated():
    hot_desaturated = [(1, (255, 76, 76, 255)),
                       (0.857, (107, 0, 0, 255)),
                       (0.714, (255, 96, 0, 255)),
                       (0.571, (255, 255, 0, 255)),
                       (0.429, (0, 127, 0, 255)),
                       (0.285, (0, 255, 255, 255)),
                       (0.143, (0, 0, 91, 255)),
                       (0, (71, 71, 219, 255))]

    cdict = {'red': tuple([(dist, colors[0]/255.0, colors[0]/255.0) for (dist, colors) in hot_desaturated][::-1]),
             'green': tuple([(dist, colors[1]/255.0, colors[1]/255.0) for (dist, colors) in hot_desaturated][::-1]),
             'blue': tuple([(dist, colors[2]/255.0, colors[2]/255.0) for (dist, colors) in hot_desaturated][::-1])}

    return LinearSegmentedColormap('hot_desaturated', cdict)



def discrete_cmap(num_bins, base_cmap=plt.cm.jet):
    """
    Create an N-bin discrete colormap from the specified input map

    Parameters
    ----------
    num_bins : unsigned int
        Number of discrete bins
    base_cmap : matplotlib.colors.LinearSegmentedColormap object
        Base color map to discretize

    Returns
    -------
    new_cmap : matplotlib.colors.LinearSegmentedColormap object
        Discretized color map

    Credits
    -------
    Jake VanderPlas
    License: BSD-style
    """

    base = plt.cm.get_cmap(base_cmap)
    color_list = base(np.linspace(0, 1, num_bins))
    cmap_name = base.name + str(num_bins)
    return base.from_list(cmap_name, color_list, num_bins)


def plot_loop_guess_fit(vdc, ds_proj_loops, ds_guess, ds_fit, title=''):
    """
    Plots the loop guess, fit, source projected loops for a single cycle

    Parameters
    ----------
    vdc - 1D float numpy array
        DC offset vector (unshifted)
    ds_proj_loops - 2D numpy array
        Projected loops arranged as [position, vdc]
    ds_guess - 1D compound numpy array
        Loop guesses arranged as [position]
    ds_fit - 1D compound numpy array
        Loop fits arranged as [position]
    title - (Optional) String / unicode
        Title for the figure

    Returns
    ----------
    fig - matplotlib.pyplot.figure object
        Figure handle
    axes - 2D array of matplotlib.pyplot.axis handles
        handles to axes in the 2d figure
    """
    shift_ind = int(-1 * len(vdc) / 4)
    vdc_shifted = np.roll(vdc, shift_ind)

    num_plots = np.min([5, int(np.sqrt(ds_proj_loops.shape[0]))])
    fig, axes = plt.subplots(nrows=num_plots, ncols=num_plots, figsize=(18, 18))
    positions = np.linspace(0, ds_proj_loops.shape[0] - 1, num_plots ** 2, dtype=np.int)
    for ax, pos in zip(axes.flat, positions):
        ax.plot(vdc, ds_proj_loops[pos, :], 'k', label='Raw')
        ax.plot(vdc_shifted, loop_fit_function(vdc_shifted, np.array(list(ds_guess[pos]))), 'g', label='guess')
        ax.plot(vdc_shifted, loop_fit_function(vdc_shifted, np.array(list(ds_fit[pos]))), 'r--', label='Fit')
        ax.set_xlabel('V_DC (V)')
        ax.set_ylabel('PR (a.u.)')
        ax.set_title('Loop ' + str(pos))
    ax.legend()
    fig.suptitle(title)
    fig.tight_layout()

    return fig, axes

###############################################################################


def rainbow_plot(ax, ao_vec, ai_vec, num_steps=32, cmap=plt.cm.jet, **kwargs):
    """
    Plots the input against the output waveform (typically loops).
    The color of the curve changes as a function of time using the jet colorscheme

    Parameters
    ----------
    ax : axis handle
        Axis to plot the curve
    ao_vec : 1D float numpy array
        vector that forms the X axis
    ai_vec : 1D float numpy array
        vector that forms the Y axis
    num_steps : unsigned int (Optional)
        Number of discrete color steps
    cmap : matplotlib.colors.LinearSegmentedColormap object
        Colormap to be used
    """
    pts_per_step = int(len(ai_vec) / num_steps)
    for step in range(num_steps - 1):
        ax.plot(ao_vec[step * pts_per_step:(step + 1) * pts_per_step],
                ai_vec[step * pts_per_step:(step + 1) * pts_per_step],
                color=cmap(255 * step / num_steps), **kwargs)
    # plot the remainder:
    ax.plot(ao_vec[(num_steps - 1) * pts_per_step:],
            ai_vec[(num_steps - 1) * pts_per_step:],
            color=cmap(255 * num_steps / num_steps), **kwargs)
    """
    CS3=plt.contourf([[0,0],[0,0]], range(0,310),cmap=plt.cm.jet)
    fig.colorbar(CS3)"""


def plot_line_family(axis, x_axis, line_family, line_names=None, label_prefix='Line', label_suffix='', cmap=plt.cm.jet,
                     **kwargs):
    """
    Plots a family of lines with a sequence of colors

    Parameters
    ----------
    axis : axis handle
        Axis to plot the curve
    x_axis : array-like
        Values to plot against
    line_family : 2D numpy array
        family of curves arranged as [curve_index, features]
    line_names : array-like
        array of string or numbers that represent the identity of each curve in the family
    label_prefix : string / unicode
        prefix for the legend (before the index of the curve)
    label_suffix : string / unicode
        suffix for the legend (after the index of the curve)
    cmap : matplotlib.colors.LinearSegmentedColormap object
        Colormap to be used
    """
    num_lines = line_family.shape[0]

    if line_names is None:
        line_names = ['{} {} {}'.format(label_prefix, line_ind, label_suffix) for line_ind in range(num_lines)]
    else:
        if len(line_names) != num_lines:
            warn('Line names of different length compared to provided dataset')
            line_names = ['{} {} {}'.format(label_prefix, line_ind, label_suffix) for line_ind in range(num_lines)]

    for line_ind in range(num_lines):
        axis.plot(x_axis, line_family[line_ind],
                  label=line_names[line_ind],
                  color=cmap(int(255 * line_ind / (num_lines - 1))), **kwargs)



def plot_map(axis, data, stdevs=2, show_colorbar=False, **kwargs):
    """
    Plots a 2d map with a tight z axis, with or without color bars.
    Note that the direction of the y axis is flipped if the color bar is required

    Parameters
    ----------
    axis : matplotlib.pyplot.axis object
        Axis to plot this map onto
    data : 2D real numpy array
        Data to be plotted
    stdevs : unsigned int (Optional. Default = 2)
        Number of standard deviations to consider for plotting

    Returns
    -------
    """
    data_mean = np.mean(data)
    data_std = np.std(data)
    im = axis.imshow(data, interpolation='none',
                     vmin=data_mean - stdevs * data_std,
                     vmax=data_mean + stdevs * data_std,
                     **kwargs)
    axis.set_aspect('auto')

    return im

###############################################################################


def plot_loops(excit_wfm, h5_loops, h5_pos=None, central_resp_size=None,
               evenly_spaced=True, plots_on_side=5, rainbow_plot=True,
               x_label='', y_label='', subtitles='Loop', title=None):
    """
    Plots loops from up to 25 evenly spaced positions

    Parameters
    -----------
    excit_wfm : 1D numpy float array
        Excitation waveform in the time domain
    h5_loops : float HDF5 dataset reference or 2D numpy array
        Dataset containing data arranged as (pixel, time)
    h5_pos : HDF5 dataset reference or 2D numpy array
        Dataset containing position indices
    central_resp_size : (optional) unsigned integer
        Number of responce sample points from the center of the waveform to show in plots. Useful for SPORC
    evenly_spaced : boolean
        Evenly spaced positions or first N positions
    plots_on_side : unsigned int
        Number of plots on each side
    rainbow_plot : (optional) Boolean
        Plot the lines as a function of spectral index (eg. time)
    x_label : (optional) String
        X Label for all plots
    y_label : (optional) String
        Y label for all plots
    subtitles : (optional) String
        prefix for title over each plot
    title : (optional) String
        Main plot title

    Returns
    ---------
    fig, axes
    """

    plots_on_side = min(abs(plots_on_side), 5)
    num_pos = h5_loops.shape[0]
    sq_num_plots = min(plots_on_side, int(round(num_pos ** 0.5)))
    if evenly_spaced:
        chosen_pos = np.linspace(0, num_pos - 1, sq_num_plots ** 2, dtype=int)
    else:
        chosen_pos = np.arange(sq_num_plots ** 2, dtype=int)

    fig, axes = plt.subplots(nrows=sq_num_plots, ncols=sq_num_plots, figsize=(12, 12))
    axes_lin = axes.flat

    cent_ind = int(0.5 * h5_loops.shape[1])
    if central_resp_size:
        sz = int(0.5 * central_resp_size)
        l_resp_ind = cent_ind - sz
        r_resp_ind = cent_ind + sz
    else:
        l_resp_ind = 0
        r_resp_ind = h5_loops.shape[1]

    for count, posn in enumerate(chosen_pos):
        if rainbow_plot:
            rainbow_plot(axes_lin[count], excit_wfm[l_resp_ind:r_resp_ind], h5_loops[posn, l_resp_ind:r_resp_ind])
        else:
            axes_lin[count].plot(excit_wfm[l_resp_ind:r_resp_ind], h5_loops[posn, l_resp_ind:r_resp_ind])

        if type(h5_pos) != type(None):
            # print 'Row ' + str(h5_pos[posn,1]) + ' Col ' + str(h5_pos[posn,0])
            axes_lin[count].set_title('Row ' + str(h5_pos[posn, 1]) + ' Col ' + str(h5_pos[posn, 0]), fontsize=12)
        else:
            axes_lin[count].set_title(subtitles + ' ' + str(posn), fontsize=12)

        if count % sq_num_plots == 0:
            axes_lin[count].set_ylabel(y_label, fontsize=12)
        if count >= (sq_num_plots - 1) * sq_num_plots:
            axes_lin[count].set_xlabel(x_label, fontsize=12)
        axes_lin[count].axis('tight')
        axes_lin[count].set_aspect('auto')
        axes_lin[count].ticklabel_format(style='sci', axis='y', scilimits=(0, 0))
    if title:
        fig.suptitle(title, fontsize=14)
    plt.tight_layout()
    return fig, axes

<<<<<<< HEAD

def plotSpectrograms(eigenvectors, num_comps=4, title='Eigenvectors', xlabel='Step', stdevs=2,
                     show_colorbar=True):
    # TODO: use plot_map_stack instead of plotSpectrograms
    """
    Plots the provided spectrograms from SVD V vector

    Parameters:
    -------------
    eigenvectors : 3D numpy complex matrices
        Eigenvectors rearranged as - [row, col, component]


    xaxis : 1D real numpy array
        The vector to plot against
    num_comps : int
        Number of components to plot
    title : String
        Title to plot above everything else
    xlabel : String
        Label for x axis
    stdevs : int
        Number of standard deviations to consider for plotting

    Returns:
    ---------
    fig, axes
    """
    import matplotlib.pyplot as plt
    fig_h, fig_w = (4, 4 + show_colorbar * 1.00)
    p_rows = int(np.ceil(np.sqrt(num_comps)))
    p_cols = int(np.floor(num_comps / p_rows))
    fig201, axes201 = plt.subplots(p_rows, p_cols, figsize=(p_cols * fig_w, p_rows * fig_h))
    fig201.subplots_adjust(hspace=0.4, wspace=0.4)
    fig201.canvas.set_window_title(title)

    for index in range(num_comps):
        cur_map = np.transpose(eigenvectors[index, :, :])
        ax = axes201.flat[index]
        mean = np.mean(cur_map)
        std = np.std(cur_map)
        ax.imshow(cur_map, cmap='jet',
                  vmin=mean - stdevs * std,
                  vmax=mean + stdevs * std)
        ax.set_title('Eigenvector: %d' % (index + 1))
        ax.set_aspect('auto')
        ax.set_xlabel(xlabel)
        ax.axis('tight')

    return fig201, axes201


=======
>>>>>>> 94cff05d
###############################################################################


def plot_complex_map_stack(map_stack, num_comps=4, title='Eigenvectors', xlabel='UDVS Step', stdevs=2):
    """
    Plots the provided spectrograms from SVD V vector

    Parameters:
    -------------
    map_stack : 3D numpy complex matrices
        Eigenvectors rearranged as - [row, col, component]
    num_comps : int
        Number of components to plot
    title : String
        Title to plot above everything else
    xlabel : String
        Label for x axis
    stdevs : int
        Number of standard deviations to consider for plotting

    Returns:
    ---------
    fig, axes
    """
    fig201, axes201 = plt.subplots(2, num_comps, figsize=(4 * num_comps, 8))
    fig201.subplots_adjust(hspace=0.4, wspace=0.4)
    fig201.canvas.set_window_title(title)

    for index in range(num_comps):
<<<<<<< HEAD
        cur_map = np.transpose(eigenvectors[index, :, :])
=======
        cur_map = np.transpose(map_stack[index, :, :])
>>>>>>> 94cff05d
        axes = [axes201.flat[index], axes201.flat[index + num_comps]]
        funcs = [np.abs, np.angle]
        labels = ['Amplitude', 'Phase']
        for func, lab, ax in zip(funcs, labels, axes):
            amp_mean = np.mean(func(cur_map))
            amp_std = np.std(func(cur_map))
            ax.imshow(func(cur_map), cmap='inferno',
                      vmin=amp_mean - stdevs * amp_std,
                      vmax=amp_mean + stdevs * amp_std)
            ax.set_title('Eigenvector: %d - %s' % (index + 1, lab))
            ax.set_aspect('auto')
        ax.set_xlabel(xlabel)

    return fig201, axes201


###############################################################################

def plot_complex_loop_stack(loop_stack, x_axis, heading='BE Loops', subtitle='Eigenvector', num_comps=4, x_label=''):
    """
    Plots the provided spectrograms from SVD V vector

    Parameters:
    -------------
    loop_stack : 3D numpy complex matrices
        Loops rearranged as - [component, points]
    x_axis : 1D real numpy array
        The vector to plot against
    num_comps : int
        Number of components to plot
    title : String
        Title to plot above everything else
    x_label : String
        Label for x axis
    stdevs : int
        Number of standard deviations to consider for plotting

    Returns:
    ---------
    fig, axes
    """
    funcs = [np.abs, np.angle]
    labels = ['Amplitude', 'Phase']

    fig201, axes201 = plt.subplots(len(funcs), num_comps, figsize=(num_comps * 4, 4 * len(funcs)))
    fig201.subplots_adjust(hspace=0.4, wspace=0.4)
    fig201.canvas.set_window_title(heading)

    for index in range(num_comps):
<<<<<<< HEAD
        cur_map = eigenvectors[index, :]
=======
        cur_map = loop_stack[index, :]
>>>>>>> 94cff05d
        axes = [axes201.flat[index], axes201.flat[index + num_comps]]
        for func, lab, ax in zip(funcs, labels, axes):
            ax.plot(x_axis, func(cur_map))
            ax.set_title('%s: %d - %s' % (subtitle, index + 1, lab))
        ax.set_xlabel(x_label)
    fig201.tight_layout()

    return fig201, axes201

###############################################################################

<<<<<<< HEAD
def plotBELoops(xaxis, xlabel, amp_mat, phase_mat, num_comps, title=None):
    """
    Plots the provided loops from the SHO. Replace / merge with function in BESHOUtils

    Parameters:
    -------------
    xaxis : 1D real numpy array
        The vector to plot against
    xlabel : string
        Label for x axis
    amp_mat : 2D real numpy array
        Amplitude matrix arranged as [points, component]
    phase_mat : 2D real numpy array
        Phase matrix arranged as [points, component]
    num_comps : int
        Number of components to plot
    title : String
        Title to plot above everything else

    Returns:
    ---------
    fig, axes
    """
    fig201, axes201 = plt.subplots(2, num_comps, figsize=(4 * num_comps, 6))
    fig201.subplots_adjust(hspace=0.4, wspace=0.4)
    fig201.canvas.set_window_title(title)

    for index in range(num_comps):
        axes = [axes201.flat[index], axes201.flat[index + num_comps]]
        resp_vecs = [amp_mat[index, :], phase_mat[index, :]]
        resp_titles = ['Amplitude', 'Phase']

        for ax, resp, titl in zip(axes, resp_vecs, resp_titles):
            ax.plot(xaxis, resp)
            ax.set_title('%s %d' % (titl, index + 1))
            ax.set_aspect('auto')
            ax.set_xlabel(xlabel)

    fig201.tight_layout()
    return fig201, axes201


###############################################################################

=======

>>>>>>> 94cff05d
def plotScree(scree, title='Scree'):
    """
    Plots the scree or scree

    Parameters:
    -------------
    scree : 1D real numpy array
        The scree vector from SVD

    Returns:
    ---------
    fig, axes
    """
    fig203 = plt.figure(figsize=(6.5, 6))
    axes203 = fig203.add_axes([0.1, 0.1, .8, .8])  # left, bottom, width, height (range 0 to 1)
    axes203.loglog(np.arange(len(scree)) + 1, scree, 'b', marker='*')
    axes203.set_xlabel('Principal Component')
    axes203.set_ylabel('Variance')
    axes203.set_title(title)
    axes203.set_xlim(left=1, right=len(scree))
    axes203.set_ylim(bottom=np.min(scree), top=np.max(scree))
    fig203.canvas.set_window_title("Scree")

    return fig203, axes203


# ###############################################################################


def plot_map_stack(map_stack, num_comps=9, stdevs=2, color_bar_mode=None, evenly_spaced=False,
                   title='Component', heading='Map Stack', **kwargs):
    """
    Plots the provided stack of maps

    Parameters:
    -------------
    map_stack : 3D real numpy array
        structured as [rows, cols, component]
    num_comps : unsigned int
        Number of components to plot
    stdevs : int
        Number of standard deviations to consider for plotting
    color_bar_mode : String, Optional
        Options are None, single or each. Default None
    title : String or list of strings
        The titles for each of the plots.
        If a single string is provided, the plot titles become ['title 01', title 02', ...].
        if a list of strings (equal to the number of components) are provided, these are used instead.

    Returns:
    ---------
    fig, axes
    """
    num_comps = abs(num_comps)
    num_comps = min(num_comps, map_stack.shape[-1])


    if evenly_spaced:
        chosen_pos = np.linspace(0, map_stack.shape[-1] - 1, num_comps, dtype=int)
    else:
        chosen_pos = np.arange(num_comps, dtype=int)

    if isinstance(title, list):
        if len(title) > num_comps:
            # remove additional titles
            title = title[:num_comps]
        elif len(title) < num_comps:
            # add titles
            title = title + ['Component' + ' ' + str(x) for x in range(len(title), num_comps)]
    else:
        if not isinstance(title, str):
            title = 'Component'
        title = [title + ' ' + str(x) for x in chosen_pos]

    fig_h, fig_w = (4, 4)
    p_rows = int(np.floor(np.sqrt(num_comps)))
    p_cols = int(np.ceil(num_comps / p_rows))
    if p_rows*p_cols < num_comps:
        p_cols += 1
    fig202 = plt.figure(figsize=(p_cols * fig_w, p_rows * fig_h))
    axes202 = ImageGrid(fig202, 111, nrows_ncols=(p_rows, p_cols),
                        cbar_mode=color_bar_mode,
                        cbar_pad='1%',
                        cbar_size='5%',
                        axes_pad=(0.1*fig_w, 0.07*fig_h))
    # fig202, axes202 = plt.subplots(p_cols, p_rows, figsize=(p_cols * fig_w, p_rows * fig_h))
    # fig202.subplots_adjust(hspace=0.4, wspace=0.4)
    fig202.canvas.set_window_title(heading)
    fig202.suptitle(heading, fontsize=16)

    for count, index, subtitle in zip(range(chosen_pos.size), chosen_pos, title):
        im = plot_map(axes202[count],
                      map_stack[:, :, index],
                      stdevs=stdevs, **kwargs)
        axes202[count].set_title(subtitle)
        if color_bar_mode is 'each':
            axes202.cbar_axes[count].colorbar(im)

    if color_bar_mode is 'single':
        axes202.cbar_axes[0].colorbar(im)

    return fig202, axes202


def plot_cluster_h5_group(h5_group, y_spec_label):
    # TODO: The label and units for the main dataset itself are missing in most cases! - ie. I don't know that the data is 'Current' and 'nA'
    h5_labels = h5_group['Labels']
    try:
        h5_mean_resp = h5_group['Mean_Response']
    except KeyError:
        # old PySPM format:
        h5_mean_resp = h5_group['Centroids']

    # Reshape the mean response to N dimensions
    mean_response, success = reshape_to_Ndims(h5_mean_resp)

    # unfortunately, we cannot use the above function for the labels
    # However, we will assume that the position values are linked to the labels:
    h5_pos_vals = h5_labels.file[h5_labels.attrs['Position_Values']]
    h5_pos_inds = h5_labels.file[h5_labels.attrs['Position_Indices']]

    # Reshape the labels correctly:
    pos_dims = []
    for col in range(h5_pos_inds.shape[1]):
        pos_dims.append(np.unique(h5_pos_inds[:, col]).size)

    pos_ticks = [h5_pos_vals[:pos_dims[0], 0], h5_pos_vals[slice(0,None,pos_dims[0]), 1]]
    # prepare the axes ticks for the map

    pos_dims.reverse()  # go from slowest to fastest
    pos_dims = tuple(pos_dims)
    label_mat = np.reshape(h5_labels.value, pos_dims)

    # Figure out the correct units and labels for mean response:
    h5_spec_vals = h5_mean_resp.file[h5_mean_resp.attrs['Spectroscopic_Values']]
    x_spec_label = get_formatted_labels(h5_spec_vals)[0]

    # Figure out the correct axes labels for label map:
    pos_labels = get_formatted_labels(h5_pos_vals)

    plot_cluster_results_together(label_mat, mean_response, spec_val=np.squeeze(h5_spec_vals[0]),
                                  spec_label=x_spec_label, resp_label=y_spec_label,
                                  pos_labels=pos_labels, pos_ticks=pos_ticks)

###############################################################################


def plot_cluster_results_together(label_mat, mean_response, spec_val=None, cmap=plt.cm.jet,
                                  spec_label='Spectroscopic Value', resp_label='Response',
                                  pos_labels=('X', 'Y'), pos_ticks=None):
    """
    Plot the cluster labels and mean response for each cluster in separate plots

    Parameters
    ----------
    label_mat : 2D ndarray or h5py.Dataset of ints
        Spatial map of cluster labels structured as [rows, cols]
    mean_response : 2D array or h5py.Dataset
        Mean value of each cluster over all samples 
        arranged as [cluster number, features]
    spec_val :  1D array or h5py.Dataset of floats, optional
        X axis to plot the centroids against
        If no value is specified, the data is plotted against the index
    cmap : plt.cm object or str, optional
        Colormap to use for the labels map and the centroid.
        Advised to pick a map where the centroid plots show clearly.
        Default = matplotlib.pyplot.cm.jet
    spec_label : str, optional
        Label to use for X axis on cluster centroid plot
        Default = 'Spectroscopic Value'
    resp_label : str, optional
        Label to use for Y axis on cluster centroid plot
         Default = 'Response'
    pos_labels : array_like of str, optional
        Labels to use for the X and Y axes on the Label map
        Default = ('X', 'Y')
    pos_ticks : array_like of int

    Returns
    -------
    fig : Figure
        Figure containing the plots
    axes : 1D array_like of axes objects
        Axes of the individual plots within `fig`
    """

    def __plot_centroids(centroids, ax, spec_val, spec_label, y_label, cmap, title=None):
        plot_line_family(ax, spec_val, centroids, label_prefix='Cluster', cmap=cmap)
        ax.set_ylabel(y_label)
        # ax.legend(loc='best')
        if title:
            ax.set_title(title)
            ax.set_xlabel(spec_label)

    if type(spec_val) == type(None):
        spec_val = np.arange(mean_response.shape[1])

    if mean_response.dtype in [np.complex64, np.complex128, np.complex]:
        fig = plt.figure(figsize=(12, 8))
        ax_map = plt.subplot2grid((2, 12), (0, 0), colspan=6, rowspan=2)
        ax_amp = plt.subplot2grid((2, 12), (0, 6), colspan=4)
        ax_phase = plt.subplot2grid((2, 12), (1, 6), colspan=4)
        axes = [ax_map, ax_amp, ax_phase]

        __plot_centroids(np.abs(mean_response), ax_amp, spec_val, spec_label,
                        resp_label + ' - Amplitude', cmap, 'Mean Response')
        __plot_centroids(np.angle(mean_response), ax_phase, spec_val, spec_label,
                        resp_label + ' - Phase', cmap)
        plot_handles, plot_labels = ax_amp.get_legend_handles_labels()

    else:
        fig = plt.figure(figsize=(12, 8))
        ax_map = plt.subplot2grid((1, 12), (0, 0), colspan=6)
        ax_resp = plt.subplot2grid((1, 12), (0, 6), colspan=4)
        axes = [ax_map, ax_resp]
        __plot_centroids(mean_response, ax_resp, spec_val, spec_label,
                        resp_label, cmap, 'Mean Response')
        plot_handles, plot_labels = ax_resp.get_legend_handles_labels()

    fleg = plt.figlegend(plot_handles, plot_labels, loc='center right',
                         borderaxespad=0.0)
    num_clusters = mean_response.shape[0]

    if isinstance(label_mat, h5py.Dataset):
        """
        Reshape label_mat based on linked positions
        """
        pos = label_mat.file[label_mat.attrs['Position_Indices']]
        nx = len(np.unique(pos[:, 0]))
        ny = len(np.unique(pos[:, 1]))
        label_mat = label_mat[()].reshape(nx, ny)

    # im = ax_map.imshow(label_mat, interpolation='none')
    ax_map.set_xlabel(pos_labels[0])
    ax_map.set_ylabel(pos_labels[1])

    if pos_ticks is not None:
        x_ticks = np.linspace(0, label_mat.shape[1] - 1, 5, dtype=np.uint16)
        y_ticks = np.linspace(0, label_mat.shape[0] - 1, 5, dtype=np.uint16)
        ax_map.set_xticks(x_ticks)
        ax_map.set_yticks(y_ticks)
        ax_map.set_xticklabels(pos_ticks[0][x_ticks])
        ax_map.set_yticklabels(pos_ticks[1][y_ticks])

    """divider = make_axes_locatable(ax_map)
    cax = divider.append_axes("right", size="5%", pad=0.05)  # space for colorbar
    fig.colorbar(im, cax=cax, ticks=np.arange(num_clusters),
                 cmap=discrete_cmap(num_clusters, base_cmap=plt.cm.jet))
    ax_map.axis('tight')"""
    pcol0 = ax_map.pcolor(label_mat, cmap=discrete_cmap(num_clusters, base_cmap=plt.cm.jet))
    fig.colorbar(pcol0, ax=ax_map, ticks=np.arange(num_clusters))
    ax_map.axis('tight')
    ax_map.set_aspect('auto')
    ax_map.set_title('Cluster Label Map')

    fig.tight_layout()
    fig.canvas.set_window_title('Cluster results')

    return fig, axes

###############################################################################


def plot_cluster_results_separate(label_mat, cluster_centroids, max_centroids=4,
                                  spec_val=None, x_label='Excitation (a.u.)', y_label='Response (a.u.)'):
    """
    Plots the provided labels mat and centroids from clustering

    Parameters
    ----------
    label_mat : 2D int numpy array
                structured as [rows, cols]
    cluster_centroids: 2D real numpy array
                       structured as [cluster,features]
    max_centroids : unsigned int
                    Number of centroids to plot
    spec_val :  array-like
        X axis to plot the centroids against
        If no value is specified, the data is plotted against the index
    x_label : String / unicode
              X label for centroid plots
    y_label : String / unicode
              Y label for centroid plots

    Returns
    -------
    fig
    """

    if max_centroids < 5:

        fig501 = plt.figure(figsize=(20, 10))
        fax1 = plt.subplot2grid((2, 4), (0, 0), colspan=2, rowspan=2)
        fax2 = plt.subplot2grid((2, 4), (0, 2))
        fax3 = plt.subplot2grid((2, 4), (0, 3))
        fax4 = plt.subplot2grid((2, 4), (1, 2))
        fax5 = plt.subplot2grid((2, 4), (1, 3))
        fig501.tight_layout()
        axes_handles = [fax1, fax2, fax3, fax4, fax5]

    else:
        fig501 = plt.figure(figsize=(20, 10))
        # make subplot for cluster map
        fax1 = plt.subplot2grid((3, 6), (0, 0), colspan=3, rowspan=3)  # For cluster map
        fax1.set_xmargin(0.50)
        # make subplot for cluster centers
        fax2 = plt.subplot2grid((3, 6), (0, 3))
        fax3 = plt.subplot2grid((3, 6), (0, 4))
        fax4 = plt.subplot2grid((3, 6), (0, 5))
        fax5 = plt.subplot2grid((3, 6), (1, 3))
        fax6 = plt.subplot2grid((3, 6), (1, 4))
        fax7 = plt.subplot2grid((3, 6), (1, 5))
        fax8 = plt.subplot2grid((3, 6), (2, 3))
        fax9 = plt.subplot2grid((3, 6), (2, 4))
        fax10 = plt.subplot2grid((3, 6), (2, 5))
        fig501.tight_layout()
        axes_handles = [fax1, fax2, fax3, fax4, fax5, fax6, fax7, fax8, fax9, fax10]

    # First plot the labels map:
    pcol0 = fax1.pcolor(label_mat, cmap=discrete_cmap(cluster_centroids.shape[0],
                                                      base_cmap=plt.cm.jet))
    fig501.colorbar(pcol0, ax=fax1, ticks=np.arange(cluster_centroids.shape[0]))
    fax1.axis('tight')
    fax1.set_aspect('auto')
    fax1.set_title('Cluster Label Map')
    """im = fax1.imshow(label_mat, interpolation='none')
    divider = make_axes_locatable(fax1)
    cax = divider.append_axes("right", size="5%", pad=0.05)  # space for colorbar
    plt.colorbar(im, cax=cax)"""

    if spec_val is None and cluster_centroids.ndim == 2:
        spec_val = np.arange(cluster_centroids.shape[1])

    # Plot results
    for ax, index in zip(axes_handles[1: max_centroids + 1], np.arange(max_centroids)):
        if cluster_centroids.ndim == 2:
            ax.plot(spec_val, cluster_centroids[index, :],
                    color=plt.cm.jet(int(255 * index / (cluster_centroids.shape[0] - 1))))
            ax.set_xlabel(x_label)
            ax.set_ylabel(y_label)
        elif cluster_centroids.ndim == 3:
            plot_map(ax, cluster_centroids[index], show_colorbar=True)
        ax.set_title('Centroid: %d' % index)

    fig501.subplots_adjust(hspace=0.60, wspace=0.60)
    fig501.tight_layout()

    return fig501


###############################################################################

def plot_cluster_dendrogram(label_mat, e_vals, num_comp, num_cluster, mode='Full', last=None,
                            sort_type='distance', sort_mode=True):
    """
    Creates and plots the dendrograms for the given label_mat and
    eigenvalues

    Parameters
    -------------
    label_mat : 2D real numpy array
        structured as [rows, cols], from KMeans clustering
    e_vals: 3D real numpy array of eigenvalues
        structured as [component, rows, cols]
    num_comp : int
        Number of components used to make eigenvalues
    num_cluster : int
        Number of cluster used to make the label_mat
    mode: str, optional
        How should the dendrograms be created.
        "Full" -- use all clusters when creating the dendrograms
        "Truncated" -- stop showing clusters after 'last'
    last: int, optional - should be provided when using "Truncated"
        How many merged clusters should be shown when using
        "Truncated" mode
    sort_type: {'count', 'distance'}, optional
        What type of sorting should be used when plotting the
        dendrograms.  Options are:
        count - Uses the count_sort from scipy.cluster.hierachy.dendrogram
        distance - Uses the distance_sort from scipy.cluster.hierachy.dendrogram
    sort_mode: {False, True, 'ascending', 'descending'}, optional
        For the chosen sort_type, which mode should be used.
        False - Does no sorting
        'ascending' or True - The child with the minimum of the chosen sort
        parameter is plotted first
        'descending' - The child with the maximum of the chosen sort parameter is
        plotted first

    Returns
    ---------
    fig : matplotlib.pyplot Figure object
        Figure containing the dendrogram
    """
    if mode == 'Truncated' and not last:
        warn('Warning: Truncated dendrograms requested, but no last cluster given.  Reverting to full dendrograms.')
        mode = 'Full'

    if mode == 'Full':
        print 'Creating full dendrogram from clusters'
        mode = None
    elif mode == 'Truncated':
        print 'Creating truncated dendrogram from clusters.  Will stop at {}.'.format(last)
        mode = 'lastp'
    else:
        raise ValueError('Error: Unknown mode requested for plotting dendrograms. mode={}'.format(mode))

    c_sort = False
    d_sort = False
    if sort_type == 'count':
        c_sort = sort_mode
        if c_sort == 'descending':
            c_sort = 'descendent'
    elif sort_type == 'distance':
        d_sort = sort_mode

    centroid_mat = np.zeros([num_cluster, num_comp])
    for k1 in range(num_cluster):
        [i_x, i_y] = np.where(label_mat == k1)
        u_stack = np.zeros([len(i_x), num_comp])
        for k2 in range(len(i_x)):
            u_stack[k2, :] = np.abs(e_vals[i_x[k2], i_y[k2], :num_comp])

        centroid_mat[k1, :] = np.mean(u_stack, 0)

    # Get the distrance between cluster means
    distance_mat = scipy.spatial.distance.pdist(centroid_mat)

    # get hierachical pairings of clusters
    linkage_pairing = scipy.cluster.hierarchy.linkage(distance_mat, 'weighted')
    linkage_pairing[:, 3] = linkage_pairing[:, 3] / max(linkage_pairing[:, 3])

    fig = plt.figure()
    scipy.cluster.hierarchy.dendrogram(linkage_pairing, p=last, truncate_mode=mode,
                                       count_sort=c_sort, distance_sort=d_sort,
                                       leaf_rotation=90)

    fig.axes[0].set_title('Dendrogram')
    fig.axes[0].set_xlabel('Index or (cluster size)')
    fig.axes[0].set_ylabel('Distance')

    return fig


def plot_1d_spectrum(data_vec, freq, title, figure_path=None):
    """
    Plots the Step averaged BE response

    Parameters
    ------------
    data_vec : 1D numpy array
        Response of one BE pulse
    freq : 1D numpy array
        BE frequency that serves as the X axis of the plot
    title : String
        Plot group name
    figure_path : String / Unicode
        Absolute path of the file to write the figure to

    Returns
    ---------
    fig : Matplotlib.pyplot figure
        Figure handle
    ax : Matplotlib.pyplot axis
        Axis handle
    """
    if len(data_vec) != len(freq):
        warn('plot_1d_spectrum: Incompatible data sizes!!!!')
        print('1D:', data_vec.shape, freq.shape)
        return
    freq *= 1E-3  # to kHz
    fig, ax = plt.subplots(nrows=2, ncols=1, sharex=True)
    ax[0].plot(freq, np.abs(data_vec) * 1E+3)
    ax[0].set_title('Amplitude (mV)')
    ax[1].plot(freq, np.angle(data_vec) * 180 / np.pi)
    ax[1].set_title('Phase (deg)')
    ax[1].set_xlabel('Frequency (kHz)')
    fig.suptitle(title + ': mean UDVS, mean spatial response')
    if figure_path:
        plt.savefig(figure_path, format='png', dpi=300)
    return fig, ax


###############################################################################

def plot_2d_spectrogram(mean_spectrogram, freq, title, figure_path=None):
    """
    Plots the position averaged spectrogram

    Parameters
    ------------
    mean_spectrogram : 2D numpy complex array
        Means spectrogram arranged as [frequency, UDVS step]
    freq : 1D numpy float array
        BE frequency that serves as the X axis of the plot
    title : String
        Plot group name
    figure_path : String / Unicode
        Absolute path of the file to write the figure to

    Returns
    ---------
    fig : Matplotlib.pyplot figure
        Figure handle
    ax : Matplotlib.pyplot axis
        Axis handle
    """
    if mean_spectrogram.shape[1] != len(freq):
        warn('plot_2d_spectrogram: Incompatible data sizes!!!!')
        print('2D:', mean_spectrogram.shape, freq.shape)
        return
    freq *= 1E-3  # to kHz
    fig, ax = plt.subplots(nrows=2, ncols=1, sharex=True)
    # print mean_spectrogram.shape
    # print freq.shape
    ax[0].imshow(np.abs(mean_spectrogram), interpolation='nearest',
                 extent=[freq[0], freq[-1], mean_spectrogram.shape[0], 0])
    ax[0].set_title('Amplitude')
    # ax[0].set_xticks(freq)
    # ax[0].set_ylabel('UDVS Step')
    ax[0].axis('tight')
    ax[1].imshow(np.angle(mean_spectrogram), interpolation='nearest',
                 extent=[freq[0], freq[-1], mean_spectrogram.shape[0], 0])
    ax[1].set_title('Phase')
    ax[1].set_xlabel('Frequency (kHz)')
    # ax[0].set_ylabel('UDVS Step')
    ax[1].axis('tight')
    fig.suptitle(title)
    if figure_path:
        plt.savefig(figure_path, format='png', dpi=300)
    return fig, ax

###############################################################################


def plot_histgrams(p_hist, p_hbins, title, figure_path=None):
    """
    Plots the position averaged spectrogram

    Parameters
    ------------
    p_hist : 2D numpy array
        histogram data arranged as [physical quantity, frequency bin]
    p_hbins : 1D numpy array
        BE frequency that serves as the X axis of the plot
    title : String
        Plot group name
    figure_path : String / Unicode
        Absolute path of the file to write the figure to

    Returns
    ---------
    fig : Matplotlib.pyplot figure
        Figure handle
    """

    base_fig_size = 7
    h_fig = base_fig_size
    w_fig = base_fig_size * 4

    fig = plt.figure(figsize=(w_fig, h_fig))
    fig.suptitle(title)
    iplot = 0

    p_Nx, p_Ny = np.amax(p_hbins, axis=1) + 1

    p_hist = np.reshape(p_hist, (4, p_Ny, p_Nx))

    iplot += 1
    p_plot_title = 'Spectral BEHistogram Amp (log10 of counts)'
    p_plot = fig.add_subplot(1, 4, iplot, title=p_plot_title)
    p_im = p_plot.imshow(np.rot90(np.log10(p_hist[0])), interpolation='nearest')
    p_plot.axis('tight')
    fig.colorbar(p_im, fraction=0.1)

    iplot += 1
    p_plot_title = 'Spectral BEHistogram Phase (log10 of counts)'
    p_plot = fig.add_subplot(1, 4, iplot, title=p_plot_title)
    p_im = p_plot.imshow(np.rot90(np.log10(p_hist[1])), interpolation='nearest')
    p_plot.axis('tight')
    fig.colorbar(p_im, fraction=0.1)

    iplot += 1
    p_plot_title = 'Spectral BEHistogram Real (log10 of counts)'
    p_plot = fig.add_subplot(1, 4, iplot, title=p_plot_title)
    p_im = p_plot.imshow(np.rot90(np.log10(p_hist[2])), interpolation='nearest')
    p_plot.axis('tight')
    fig.colorbar(p_im, fraction=0.1)

    iplot += 1
    p_plot_title = 'Spectral BEHistogram Imag (log10 of counts)'
    p_plot = fig.add_subplot(1, 4, iplot, title=p_plot_title)
    p_im = p_plot.imshow(np.rot90(np.log10(p_hist[3])), interpolation='nearest')
    p_plot.axis('tight')
    fig.colorbar(p_im, fraction=0.1)

    if figure_path:
        plt.savefig(figure_path, format='png')

    return fig


<<<<<<< HEAD
def visualizeSHOResults(h5_main, save_plots=True, show_plots=True):
=======
def visualize_sho_results(h5_main, save_plots=True, show_plots=True):
>>>>>>> 94cff05d
    """
    Plots some loops, amplitude, phase maps for BE-Line and BEPS datasets.\n
    Note: The file MUST contain SHO fit gusses at the very least

    Parameters
    ----------
    h5_main : HDF5 Dataset
        dataset to be plotted
    save_plots : (Optional) Boolean
        Whether or not to save plots to files in the same directory as the h5 file
    show_plots : (Optional) Boolean
        Whether or not to display the plots on the screen

    Returns
    -------
    None
    """

    def __plot_loops_maps(ac_vec, resp_mat, grp_name, win_title, spec_var_title, meas_var_title, save_plots,
                          folder_path, basename, num_rows, num_cols):
        plt_title = grp_name + '_' + win_title + '_Loops'
        fig, ax = plot_loops(ac_vec, resp_mat, evenly_spaced=True, plots_on_side=5, rainbow_plot=False,
                             x_label=spec_var_title, y_label=meas_var_title, subtitles='Loop', title=plt_title)
        if save_plots:
            fig.savefig(os.path.join(folder_path, basename + '_' + plt_title + '.png'), format='png', dpi=300)

        plt_title = grp_name + '_' + win_title + '_Snaps'
        fig, axes = plot_map_stack(resp_mat.reshape(num_rows, num_cols, resp_mat.shape[1]),
                                   color_bar_mode="each", evenly_spaced=True, title='UDVS Step #',
                                   heading=plt_title, cmap=cmap_jet_white_center())
        if save_plots:
            fig.savefig(os.path.join(folder_path, basename + '_' + plt_title + '.png'), format='png', dpi=300)

    plt_path = None

    print('Creating plots of SHO Results from {}.'.format(h5_main.name))

    h5_file = h5_main.file

    expt_type = h5_file.attrs['data_type']
    if expt_type not in ['BEPSData', 'BELineData']:
        warn('Unsupported data format')
        return
    isBEPS = expt_type == 'BEPSData'

    (folder_path, basename) = os.path.split(h5_file.filename)
    basename, _ = os.path.splitext(basename)

    sho_grp = h5_main.parent
    chan_grp = sho_grp.parent

    grp_name = '_'.join(chan_grp.name[1:].split('/'))
    grp_name = '_'.join([grp_name, sho_grp.name.split('/')[-1].split('-')[0], h5_main.name.split('/')[-1]])

    try:
        h5_pos = h5_file[h5_main.attrs['Position_Indices']]
    except KeyError:
        print('No Position_Indices found as attribute of {}'.format(h5_main.name))
        print('Rows and columns will be calculated from dataset shape.')
        num_rows = int(np.floor((np.sqrt(h5_main.shape[0]))))
        num_cols = int(np.reshape(h5_main, [num_rows, -1, h5_main.shape[1]]).shape[1])
    else:
        num_rows = len(np.unique(h5_pos[:, 0]))
        num_cols = len(np.unique(h5_pos[:, 1]))

    try:
        h5_spec_vals = h5_file[h5_main.attrs['Spectroscopic_Values']]
    # except KeyError:
    #     warn('No Spectrosocpic Datasets found as attribute of {}'.format(h5_main.name))
    #     raise
    except:
        raise

    # Assume that there's enough memory to load all the guesses into memory
    amp_mat = h5_main['Amplitude [V]'] * 1000  # convert to mV ahead of time
    freq_mat = h5_main['Frequency [Hz]'] / 1000
    q_mat = h5_main['Quality Factor']
    phase_mat = h5_main['Phase [rad]']
    rsqr_mat = h5_main['R2 Criterion']

    if isBEPS:
        meas_type = chan_grp.parent.attrs['VS_mode']
        # basically 3 kinds for now - DC/current, AC, UD - lets ignore this
        if meas_type == 'load user defined VS Wave from file':
            warn('Not handling custom experiments for now')
            h5_file.close()
            return

        # Plot amplitude and phase maps at one or more UDVS steps

        if meas_type == 'AC modulation mode with time reversal':
            center = int(h5_spec_vals.shape[1] * 0.5)
            ac_vec = np.squeeze(h5_spec_vals[h5_spec_vals.attrs['AC_Amplitude']][0:center])

            forw_resp = np.squeeze(amp_mat[:, slice(0, center)])
            rev_resp = np.squeeze(amp_mat[:, slice(center, None)])

            for win_title, resp_mat in zip(['Forward', 'Reverse'], [forw_resp, rev_resp]):
                __plot_loops_maps(ac_vec, resp_mat, grp_name, win_title, 'AC Amplitude', 'Amplitude', save_plots,
                                  folder_path, basename, num_rows, num_cols)
        else:
            # plot loops at a few locations
            dc_vec = np.squeeze(h5_spec_vals[h5_spec_vals.attrs['DC_Offset']])
            if chan_grp.parent.attrs['VS_measure_in_field_loops'] == 'in and out-of-field':

                dc_vec = np.squeeze(dc_vec[slice(0, None, 2)])

                in_phase = np.squeeze(phase_mat[:, slice(0, None, 2)])
                in_amp = np.squeeze(amp_mat[:, slice(0, None, 2)])
                out_phase = np.squeeze(phase_mat[:, slice(1, None, 2)])
                out_amp = np.squeeze(amp_mat[:, slice(1, None, 2)])

                for win_title, resp_mat in zip(['In_Field', 'Out_of_Field'], [in_phase * in_amp, out_phase * out_amp]):
                    __plot_loops_maps(dc_vec, resp_mat, grp_name, win_title, 'DC Bias', 'Piezoresponse (a.u.)',
                                      save_plots, folder_path, basename, num_rows, num_cols)
            else:
                __plot_loops_maps(dc_vec, phase_mat * amp_mat, grp_name, '', 'DC Bias', 'Piezoresponse (a.u.)',
                                  save_plots, folder_path, basename, num_rows, num_cols)

    else:  # BE-Line can only visualize the amplitude and phase maps:
        amp_mat = amp_mat.reshape(num_rows, num_cols)
        freq_mat = freq_mat.reshape(num_rows, num_cols)
        q_mat = q_mat.reshape(num_rows, num_cols)
        phase_mat = phase_mat.reshape(num_rows, num_cols)
        rsqr_mat = rsqr_mat.reshape(num_rows, num_cols)
        if save_plots:
            plt_path = os.path.join(folder_path, basename + '_' + grp_name + 'Maps.png')

        fig_ms, ax_ms = plot_map_stack(np.dstack((amp_mat, freq_mat, q_mat, phase_mat, rsqr_mat)),
                                       num_comps=5, color_bar_mode='each', heading=grp_name,
                                       title=['Amplitude (mV)', 'Frequency (kHz)', 'Quality Factor', 'Phase (deg)',
                                              'R^2 Criterion'], cmap=cmap_jet_white_center())
        fig_ms.savefig(plt_path, format='png', dpi=300)

    if show_plots:
        plt.show()

    plt.close('all')<|MERGE_RESOLUTION|>--- conflicted
+++ resolved
@@ -350,61 +350,6 @@
     plt.tight_layout()
     return fig, axes
 
-<<<<<<< HEAD
-
-def plotSpectrograms(eigenvectors, num_comps=4, title='Eigenvectors', xlabel='Step', stdevs=2,
-                     show_colorbar=True):
-    # TODO: use plot_map_stack instead of plotSpectrograms
-    """
-    Plots the provided spectrograms from SVD V vector
-
-    Parameters:
-    -------------
-    eigenvectors : 3D numpy complex matrices
-        Eigenvectors rearranged as - [row, col, component]
-
-
-    xaxis : 1D real numpy array
-        The vector to plot against
-    num_comps : int
-        Number of components to plot
-    title : String
-        Title to plot above everything else
-    xlabel : String
-        Label for x axis
-    stdevs : int
-        Number of standard deviations to consider for plotting
-
-    Returns:
-    ---------
-    fig, axes
-    """
-    import matplotlib.pyplot as plt
-    fig_h, fig_w = (4, 4 + show_colorbar * 1.00)
-    p_rows = int(np.ceil(np.sqrt(num_comps)))
-    p_cols = int(np.floor(num_comps / p_rows))
-    fig201, axes201 = plt.subplots(p_rows, p_cols, figsize=(p_cols * fig_w, p_rows * fig_h))
-    fig201.subplots_adjust(hspace=0.4, wspace=0.4)
-    fig201.canvas.set_window_title(title)
-
-    for index in range(num_comps):
-        cur_map = np.transpose(eigenvectors[index, :, :])
-        ax = axes201.flat[index]
-        mean = np.mean(cur_map)
-        std = np.std(cur_map)
-        ax.imshow(cur_map, cmap='jet',
-                  vmin=mean - stdevs * std,
-                  vmax=mean + stdevs * std)
-        ax.set_title('Eigenvector: %d' % (index + 1))
-        ax.set_aspect('auto')
-        ax.set_xlabel(xlabel)
-        ax.axis('tight')
-
-    return fig201, axes201
-
-
-=======
->>>>>>> 94cff05d
 ###############################################################################
 
 
@@ -434,11 +379,7 @@
     fig201.canvas.set_window_title(title)
 
     for index in range(num_comps):
-<<<<<<< HEAD
-        cur_map = np.transpose(eigenvectors[index, :, :])
-=======
         cur_map = np.transpose(map_stack[index, :, :])
->>>>>>> 94cff05d
         axes = [axes201.flat[index], axes201.flat[index + num_comps]]
         funcs = [np.abs, np.angle]
         labels = ['Amplitude', 'Phase']
@@ -488,11 +429,7 @@
     fig201.canvas.set_window_title(heading)
 
     for index in range(num_comps):
-<<<<<<< HEAD
-        cur_map = eigenvectors[index, :]
-=======
         cur_map = loop_stack[index, :]
->>>>>>> 94cff05d
         axes = [axes201.flat[index], axes201.flat[index + num_comps]]
         for func, lab, ax in zip(funcs, labels, axes):
             ax.plot(x_axis, func(cur_map))
@@ -504,54 +441,7 @@
 
 ###############################################################################
 
-<<<<<<< HEAD
-def plotBELoops(xaxis, xlabel, amp_mat, phase_mat, num_comps, title=None):
-    """
-    Plots the provided loops from the SHO. Replace / merge with function in BESHOUtils
-
-    Parameters:
-    -------------
-    xaxis : 1D real numpy array
-        The vector to plot against
-    xlabel : string
-        Label for x axis
-    amp_mat : 2D real numpy array
-        Amplitude matrix arranged as [points, component]
-    phase_mat : 2D real numpy array
-        Phase matrix arranged as [points, component]
-    num_comps : int
-        Number of components to plot
-    title : String
-        Title to plot above everything else
-
-    Returns:
-    ---------
-    fig, axes
-    """
-    fig201, axes201 = plt.subplots(2, num_comps, figsize=(4 * num_comps, 6))
-    fig201.subplots_adjust(hspace=0.4, wspace=0.4)
-    fig201.canvas.set_window_title(title)
-
-    for index in range(num_comps):
-        axes = [axes201.flat[index], axes201.flat[index + num_comps]]
-        resp_vecs = [amp_mat[index, :], phase_mat[index, :]]
-        resp_titles = ['Amplitude', 'Phase']
-
-        for ax, resp, titl in zip(axes, resp_vecs, resp_titles):
-            ax.plot(xaxis, resp)
-            ax.set_title('%s %d' % (titl, index + 1))
-            ax.set_aspect('auto')
-            ax.set_xlabel(xlabel)
-
-    fig201.tight_layout()
-    return fig201, axes201
-
-
-###############################################################################
-
-=======
-
->>>>>>> 94cff05d
+
 def plotScree(scree, title='Scree'):
     """
     Plots the scree or scree
@@ -1153,11 +1043,7 @@
     return fig
 
 
-<<<<<<< HEAD
-def visualizeSHOResults(h5_main, save_plots=True, show_plots=True):
-=======
 def visualize_sho_results(h5_main, save_plots=True, show_plots=True):
->>>>>>> 94cff05d
     """
     Plots some loops, amplitude, phase maps for BE-Line and BEPS datasets.\n
     Note: The file MUST contain SHO fit gusses at the very least
