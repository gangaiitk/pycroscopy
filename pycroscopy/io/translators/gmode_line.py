--- conflicted
+++ resolved
@@ -48,24 +48,16 @@
         if path.exists(h5_path):
             remove(h5_path)
         
-<<<<<<< HEAD
-        # Load parameters from .mat file - 'AI_wave', 'BE_wave_AO_0', 'BE_wave_AO_1', 'BE_wave_train', 'BE_wave', 'FFT_BE_wave', 'total_cols', 'total_rows'
-        matread = loadmat(parm_paths['parm_mat'], variable_names=['AI_wave', 'BE_wave_AO_0', 'BE_wave_AO_1', 'BE_wave_train', 'BE_wave', 'FFT_BE_wave', 'total_cols', 'total_rows'])
-        be_wave = np.float32(np.squeeze(matread['BE_wave']))
-        be_wave_train = np.float32(np.squeeze(matread['BE_wave_train']))
-=======
         # Load parameters from .mat file - 'BE_wave', 'FFT_BE_wave', 'total_cols', 'total_rows'
         matread = loadmat(parm_paths['parm_mat'], variable_names=['BE_wave', 'FFT_BE_wave', 'total_cols', 'total_rows'])
         be_wave = np.float32(np.squeeze(matread['BE_wave']))
 
->>>>>>> 89de8f39
         # Need to take the complex conjugate if reading from a .mat file
         # FFT_BE_wave = np.conjugate(np.complex64(np.squeeze(matread['FFT_BE_wave'])))
         
         num_cols = int(matread['total_cols'][0][0])
         expected_rows = int(matread['total_rows'][0][0])
         self.points_per_pixel = len(be_wave)
-        self.points_per_line = len(be_wave_train)
         
         # Load parameters from .txt file - 'BE_center_frequency_[Hz]', 'IO rate'
         is_beps, parm_dict = parmsToDict(parm_paths['parm_txt'])
@@ -103,7 +95,6 @@
         parm_dict['BE_center_frequency_[Hz]'] = ex_freq_correct
 
         # Some very basic information that can help the processing crew
-        parm_dict['points_per_line'] = self.points_per_line
         parm_dict['num_bins'] = self.points_per_pixel
         parm_dict['grid_num_rows'] = self.num_rows
         parm_dict['data_type'] = 'G_mode_line'
