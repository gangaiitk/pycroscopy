--- conflicted
+++ resolved
@@ -1,4 +1,3 @@
-<<<<<<< HEAD
 from . import be_odf
 from . import be_odf_relaxation
 from . import beps_ndf
@@ -44,43 +43,4 @@
            'GIVTranslator', 'GLineTranslator', 'GTuneTranslator', 'GDMTranslator', 'PtychographyTranslator',
            'SporcTranslator', 'MovieTranslator', 'IgorIBWTranslator', 'NumpyTranslator',
            'OneViewTranslator', 'ImageTranslator', 'NDataTranslator', 'FakeBEPSGenerator',
-           'LabViewH5Patcher', 'TRKPFMTranslator']
-=======
-from . import be_odf
-from . import be_odf_relaxation
-from . import beps_ndf
-from . import general_dynamic_mode
-from . import gmode_iv
-from . import gmode_line
-from . import image
-from . import ndata_translator
-from . import numpy_translator
-from . import igor_ibw
-from . import oneview
-from . import ptychography
-from . import sporc
-from . import time_series
-from . import translator
-from . import utils
-from . import df_utils
-from .be_odf import BEodfTranslator
-from .be_odf_relaxation import BEodfRelaxationTranslator
-from .beps_ndf import BEPSndfTranslator
-from .general_dynamic_mode import GDMTranslator
-from .gmode_iv import GIVTranslator
-from .gmode_line import GLineTranslator
-from .igor_ibw import IgorIBWTranslator
-from .image import ImageTranslator
-from .ndata_translator import NDataTranslator
-from .numpy_translator import NumpyTranslator
-from .oneview import OneViewTranslator
-from .ptychography import PtychographyTranslator
-from .sporc import SporcTranslator
-from .time_series import MovieTranslator
-from .translator import Translator
-
-__all__ = ['Translator', 'BEodfTranslator', 'BEPSndfTranslator', 'BEodfRelaxationTranslator',
-           'GIVTranslator', 'GLineTranslator', 'GDMTranslator', 'PtychographyTranslator',
-           'SporcTranslator', 'MovieTranslator', 'IgorIBWTranslator', 'NumpyTranslator',
-           'OneViewTranslator', 'ImageTranslator', 'NDataTranslator']
->>>>>>> 6845a68e
+           'LabViewH5Patcher', 'TRKPFMTranslator']