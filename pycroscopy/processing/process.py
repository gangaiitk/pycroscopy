"""
Created on 7/17/16 10:08 AM
@author: Suhas Somnath, Chris Smith
"""

from __future__ import division, print_function, absolute_import

import numpy as np
import psutil

<<<<<<< HEAD
import itertools
import multiprocessing as mp
import joblib
=======
import joblib

>>>>>>> 67ace11c
from ..io.hdf_utils import checkIfMain
from ..io.io_hdf5 import ioHDF5
from ..io.io_utils import recommendCores, getAvailableMem


def calc_func(some_func, args):
    """

    Parameters
    ----------
    some_func
    args

    Returns
    -------

    """

    return some_func(*args)


def setup_func(args):
    """

    Parameters
    ----------
    args

    Returns
    -------

    """

    return calc_func(*args)


class Process(object):
    """
    Encapsulates the typical steps performed when applying a processing function to  a dataset.
    """

    def __init__(self, h5_main, cores=None, max_mem_mb=None):
        """
        Parameters
        ----------
        h5_main : h5py.Dataset instance
            The dataset over which the analysis will be performed. This dataset should be linked to the spectroscopic
            indices and values, and position indices and values datasets.
        cores : uint, optional
            Default - None
            How many cores to use for the computation
        max_mem_mb : uint, optional
            How much memory to use for the computation.  Default None
        """

        # Checking if dataset is "Main"
        if checkIfMain(h5_main):
            self.h5_main = h5_main
            self.hdf = ioHDF5(self.h5_main.file)
        else:
            raise ValueError('Provided dataset is not a "Main" dataset with necessary ancillary datasets')

        # Determining the max size of the data that can be put into memory
        self._set_memory_and_cores(cores=cores, mem=max_mem_mb)

        self._start_pos = 0
        self._end_pos = self.h5_main.shape[0]

        self._results = None
        self.h5_results_grp = None

    def _set_memory_and_cores(self, cores=None, mem=None, verbose=False):
        """
        Checks hardware limitations such as memory, # cpus and sets the recommended datachunk sizes and the
        number of cores to be used by analysis methods.

        Parameters
        ----------
        cores : uint, optional
            Default - None
            How many cores to use for the computation
        verbose : bool, optional
            Whether or not to print log statements

        """

        if cores is None:
            self._cores = psutil.cpu_count() - 2
        else:
            cores = int(abs(cores))
            self._cores = min(psutil.cpu_count(), max(1, cores))

        _max_mem_mb = getAvailableMem() / 1E6  # in MB

        self._max_mem_mb = min(_max_mem_mb, mem)

        max_data_chunk = self._max_mem_mb / self._cores

        # Now calculate the number of positions that can be stored in memory in one go.
        mb_per_position = self.h5_main.dtype.itemsize * self.h5_main.shape[1] / 1e6
        self._max_pos_per_read = int(np.floor(max_data_chunk / mb_per_position))

        if verbose:
            print('Allowed to read {} pixels per chunk'.format(self._max_pos_per_read))
            print('Allowed to use up to', str(self._cores), 'cores and', str(self._max_mem_mb), 'MB of memory')

    @staticmethod
    def _unit_function(*args):
        raise NotImplementedError('Please override the _create_results_datasets specific to your model')

    def _read_data_chunk(self, verbose=False):
        """
        Reads a chunk of data for the intended computation into memory

       Parameters
        -----
        verbose : bool, optional
            Whether or not to print log statements
        """
        if self._start_pos < self.h5_main.shape[0]:
            self._end_pos = int(min(self.h5_main.shape[0], self._start_pos + self._max_pos_per_read))
            self.data = self.h5_main[self._start_pos:self._end_pos, :]
            if verbose:
                print('Reading pixels {} to {} of {}'.format(self._start_pos, self._end_pos, self.h5_main.shape[0]))

            # DON'T update the start position

        else:
            if verbose:
                print('Finished reading all data!')
            self.data = None

    def _write_results_chunk(self):
        """
        Writes the computed results into appropriate datasets.

        This needs to be rewritten since the processed data is expected to be at least as large as the dataset
        """
        # Now update the start position
        self._start_pos = self._end_pos
        raise NotImplementedError('Please override the _set_results specific to your model')

    def _create_results_datasets(self):
        """
        Process specific call that will write the h5 group, guess dataset, corresponding spectroscopic datasets and also
        link the guess dataset to the spectroscopic datasets. It is recommended that the ancillary datasets be populated
        within this function.
        """
        raise NotImplementedError('Please override the _create_results_datasets specific to your model')

    def compute(self, *args, **kwargs):
        """

        Parameters
        ----------
        kwargs:
            processors: int
                number of processors to use. Default all processors on the system except for 1.

        Returns
        -------

        """

        self._create_results_datasets()
        self._start_pos = 0

        self._read_data_chunk()
        while self.data is not None:
            self._results = parallel_compute(self.data, self._unit_function, cores=self._cores,
                                             lengthy_computation=False, *args, **kwargs)
            self._write_results_chunk()
            self._read_data_chunk()

        print('Completed computing guess. Writing to file.')

        return self.h5_results_grp


def parallel_compute(data, func, *args, cores=1, lengthy_computation=False, **kwargs):
    """
    Computes the guess function using multiple cores

    Parameters
    ----------
    data : numpy.ndarray
        Data to map function to. Function will be mapped to the first axis of data
    func : callable
        Function to map to data
    cores : uint, optional
        Number of logical cores to use to compute
        Default - 1 (serial computation)
    lengthy_computation : bool, optional
        Whether or not each computation is expected to take substantial time.
        Sometimes the time for adding more cores can outweigh the time per core
        Default - False

    kwargs : dict, optional
        keyword arguments to be passed onto function

    Returns
    -------
    results : list
        List of computational results
    """

    if not callable(func):
        raise TypeError('Function argument is not callable')

    cores = recommendCores(data.shape[0], requested_cores=cores,
                           lengthy_computation=lengthy_computation)

<<<<<<< HEAD
    values = [joblib.delayed(func)(x, *args, **kwargs) for x in data]
=======
    if cores > 1:
        values = [joblib.delayed(func)(x, *args, **kwargs) for x in data]
        results = joblib.Parallel(n_jobs=cores)(values)

        # Finished reading the entire data set
        print('Finished parallel computation')
>>>>>>> 67ace11c

    results = joblib.Parallel(n_jobs=cores)(values)

    return results<|MERGE_RESOLUTION|>--- conflicted
+++ resolved
@@ -8,14 +8,8 @@
 import numpy as np
 import psutil
 
-<<<<<<< HEAD
-import itertools
-import multiprocessing as mp
 import joblib
-=======
-import joblib
-
->>>>>>> 67ace11c
+
 from ..io.hdf_utils import checkIfMain
 from ..io.io_hdf5 import ioHDF5
 from ..io.io_utils import recommendCores, getAvailableMem
@@ -228,17 +222,15 @@
     cores = recommendCores(data.shape[0], requested_cores=cores,
                            lengthy_computation=lengthy_computation)
 
-<<<<<<< HEAD
-    values = [joblib.delayed(func)(x, *args, **kwargs) for x in data]
-=======
     if cores > 1:
         values = [joblib.delayed(func)(x, *args, **kwargs) for x in data]
         results = joblib.Parallel(n_jobs=cores)(values)
 
         # Finished reading the entire data set
         print('Finished parallel computation')
->>>>>>> 67ace11c
-
-    results = joblib.Parallel(n_jobs=cores)(values)
+
+    else:
+        print("Computing serially ...")
+        results = [func(vector, args, kwargs) for vector in data]
 
     return results