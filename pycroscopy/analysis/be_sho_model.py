"""
Created on 7/17/16 10:08 AM
@author: Suhas Somnath, Numan Laanait
"""

from __future__ import division

from warnings import warn

import numpy as np
from scipy.signal import find_peaks_cwt

from .model import Model
from ..io.be_hdf_utils import isReshapable, reshapeToNsteps, reshapeToOneStep
from ..io.hdf_utils import buildReducedSpec, copyRegionRefs, linkRefs, getAuxData, getH5DsetRefs, \
    getH5RegRefIndices, createRefFromIndices
from ..io.microdata import MicroDataset, MicroDataGroup

sho32 = np.dtype([('Amplitude [V]', np.float32), ('Frequency [Hz]', np.float32),
                  ('Quality Factor', np.float32), ('Phase [rad]', np.float32),
                  ('R2 Criterion', np.float32)])


class BESHOmodel(Model):
    """
    Analysis of Band excitation spectra with harmonic oscillator responses.
    """

    def __init__(self, h5_main, variables=['Frequency']):
        super(BESHOmodel, self).__init__(h5_main, variables)
        self.step_start_inds = None
        self.is_reshapable = True


    def _createGuessDatasets(self):
        """
        Creates the h5 group, guess dataset, corresponding spectroscopic datasets and also
        links the guess dataset to the spectroscopic datasets.

        Parameters
        --------
        None

        Returns
        -------
        None
        """
        # Create all the ancilliary datasets, allocate space.....

        h5_spec_inds = getAuxData(self.h5_main, auxDataName=['Spectroscopic_Indices'])[0]
        h5_spec_vals = getAuxData(self.h5_main, auxDataName=['Spectroscopic_Values'])[0]

        self.step_start_inds = np.where(h5_spec_inds[0] == 0)[0]
        self.num_udvs_steps = len(self.step_start_inds)

        # find the frequency vector and hold in memory
        self.__getFrequencyVector()

        self.is_reshapable = isReshapable(self.h5_main, self.step_start_inds)

        ds_guess = MicroDataset('Guess', data=[],
                                maxshape=(self.h5_main.shape[0], self.num_udvs_steps),
                                chunking=(1, self.num_udvs_steps), dtype=sho32)

        not_freq = h5_spec_inds.attrs['labels'] != 'Frequency'
        if h5_spec_inds.shape[0] > 1:
            # More than just the frequency dimension, eg Vdc etc - makes it a BEPS dataset

            ds_sho_inds, ds_sho_vals = buildReducedSpec(h5_spec_inds, h5_spec_vals, not_freq, self.step_start_inds)

        else:
            '''
            Special case for datasets that only vary by frequency. Example - BE-Line
            '''
            ds_sho_inds = MicroDataset('Spectroscopic_Indices', np.array([[0]], dtype=np.uint32))
            ds_sho_vals = MicroDataset('Spectroscopic_Values', np.array([[0]], dtype=np.float32))

            ds_sho_inds.attrs['labels'] = {'Single_Step': (slice(0, None), slice(None))}
            ds_sho_vals.attrs['labels'] = {'Single_Step': (slice(0, None), slice(None))}
            ds_sho_inds.attrs['units'] = ''
            ds_sho_vals.attrs['units'] = ''

        dset_name = self.h5_main.name.split('/')[-1]
        sho_grp = MicroDataGroup('-'.join([dset_name,
                                           'SHO_Fit_']),
                                 self.h5_main.parent.name[1:])
        sho_grp.addChildren([ds_guess,
                             ds_sho_inds,
                             ds_sho_vals])
        sho_grp.attrs['SHO_guess_method'] = "pycroscopy BESHO"

        h5_sho_grp_refs = self.hdf.writeData(sho_grp)

        self.h5_guess = getH5DsetRefs(['Guess'], h5_sho_grp_refs)[0]
        h5_sho_inds = getH5DsetRefs(['Spectroscopic_Indices'],
                                    h5_sho_grp_refs)[0]
        h5_sho_vals = getH5DsetRefs(['Spectroscopic_Values'],
                                    h5_sho_grp_refs)[0]

        # Reference linking before actual fitting
        linkRefs(self.h5_guess, [h5_sho_inds, h5_sho_vals])
        # Linking ancillary position datasets:
        aux_dsets = getAuxData(self.h5_main, auxDataName=['Position_Indices', 'Position_Values'])
        linkRefs(self.h5_guess, aux_dsets)

        copyRegionRefs(self.h5_main, self.h5_guess)

    def _createFitDataset(self):
        """
        Creates the HDF5 fit dataset. pycroscopy requires that the h5 group, guess dataset,
        corresponding spectroscopic and position datasets be created and populated at this point.
        This function will create the HDF5 dataset for the fit and link it to same ancillary datasets as the guess.
        The fit dataset will NOT be populated here but will instead be populated using the __setData function

        Parameters
        --------
        None

        Returns
        -------
        None
        """

        if self.h5_guess is None:
            warn('Need to guess before fitting!')
            return

        h5_sho_grp = self.h5_guess.parent

        sho_grp = MicroDataGroup(h5_sho_grp.name.split('/')[-1],
                                 h5_sho_grp.parent.name[1:])

        # dataset size is same as guess size
        ds_result = MicroDataset('Fit', data=[], maxshape=(self.h5_guess.shape[0], self.h5_guess.shape[1]),
                                 chunking=self.h5_guess.chunks, dtype=sho32)
        sho_grp.addChildren([ds_result])
        sho_grp.attrs['SHO_fit_method'] = "pycroscopy BESHO"

        h5_sho_grp_refs = self.hdf.writeData(sho_grp)

        self.h5_fit = getH5DsetRefs(['Fit'], h5_sho_grp_refs)[0]

        '''
        Copy attributes of the fit guess
        Check the guess dataset for plot groups, copy them if they exist
        '''
        for attr_name, attr_val in self.h5_guess.attrs.iteritems():

            if '_Plot_Group' in attr_name:
                ref_inds = getH5RegRefIndices(attr_val, self.h5_guess, return_method='corners')
                ref_inds = ref_inds.reshape([-1, 2, 2])
                fit_ref = createRefFromIndices(self.h5_fit, ref_inds)

                self.h5_fit.attrs[attr_name] = fit_ref
            else:
                self.h5_fit.attrs[attr_name] = attr_val

        # Reference linking
        self.hdf.linkRefs(self.h5_main, [self.h5_fit])

    def __getFrequencyVector(self):
        """
        Assumes that the data is reshape-able
        :return:
        """
        h5_spec_vals = getAuxData(self.h5_main, auxDataName=['Spectroscopic_Values'])[0]
        if len(self.step_start_inds) == 1:  # BE-Line
            end_ind = h5_spec_vals.shape[1]
        else:  # BEPS
            end_ind = self.step_start_inds[1]
        self.freq_vec = h5_spec_vals[0, self.step_start_inds[0]:end_ind]

    def _getDataChunk(self, verbose=False):
        """
        Returns a chunk of data for the guess or the fit

        Parameters:
        -----
        None

        Returns:
        --------
        None
        """
        super(BESHOmodel, self)._getDataChunk()
        # At this point the self.data object is the raw data that needs to be reshaped to a single UDVS step:
        if self.data is not None:
            if verbose: print('Got raw data of shape {} from super'.format(self.data.shape))
            self.data = reshapeToOneStep(self.data, self.num_udvs_steps)
            if verbose: print('Reshaped raw data to shape {}'.format(self.data.shape))

    def _getGuessChunk(self):
        """
        Returns a chunk of guess dataset corresponding to the main dataset

        Parameters:
        -----
        None

        Returns:
        --------
        None
        """
        super(BESHOmodel, self)._getGuessChunk()
        # At this point the self.data object is the raw data that needs to be reshaped to a single UDVS step:
        self.guess = reshapeToOneStep(self.guess, self.num_udvs_steps)
        # don't keep the R^2.
        self.guess = self.guess['Amplitude [V]', 'Frequency [Hz]', 'Quality Factor', 'Phase [rad]']
        # bear in mind that this self.guess is a compound dataset.

    def _setResults(self, is_guess=False, verbose=False):
        """
        Writes the provided chunk of data into the guess or fit datasets. This method is responsible for any and all book-keeping

        Parameters
        ---------
        data_chunk : nd array
            n dimensional array of the same type as the guess / fit dataset
        is_guess : Boolean
            Flag that differentiates the guess from the fit
        """
        if is_guess:
            # prepare to reshape:
            self.guess = np.transpose(np.atleast_2d(self.guess))
            if verbose: print('Prepared guess of shape {} before reshaping'.format(self.guess.shape))
            self.guess = reshapeToNsteps(self.guess, self.num_udvs_steps)
            if verbose: print('Reshaped guess to shape {}'.format(self.guess.shape))
        else:
            self.fit = np.transpose(np.atleast_2d(self.fit))
            self.fit = reshapeToNsteps(self.fit, self.num_udvs_steps)

        # ask super to take care of the rest, which is a standardized operation
        super(BESHOmodel, self)._setResults(is_guess)

<<<<<<< HEAD
    def computeGuess(self, strategy='wavelet_peaks', options={"peak_widths": np.array([10,200])}, **kwargs):
        """
=======
    def computeGuess(self, strategy='wavelet_peaks', options={'peak_widths': np.array([50, 150]), 'peak_step':20}, **kwargs):
        '''
>>>>>>> 0683623c

        Parameters
        ----------
        data
        strategy
        kwargs

        Returns
        -------

<<<<<<< HEAD
        """
        super(BESHOmodel, self).computeGuess(strategy=strategy, **options)
=======
        '''
        super(BESHOmodel, self).computeGuess(strategy=strategy, options=options)
>>>>>>> 0683623c

    def _reformatResults(self, results, strategy='wavelet_peaks', verbose=False):
        """
        Model specific calculation and or reformatting of the raw guess or fit results
        :param results:
        :return:
        """
        if verbose: print('Strategy to use: {}'.format(strategy))
        # Create an empty dataset to store the guess parameters
        sho_vec = np.zeros(shape=(len(results)), dtype=sho32)
        if verbose: print('Raw results and compound SHO vector of shape {}'.format(len(results)))

        # Extracting and reshaping the remaining parameters for SHO
        if strategy in ['wavelet_peaks', 'relative_maximum', 'absolute_maximum']:
            # wavelet_peaks sometimes finds 0, 1, 2, or more peaks. Need to handle that:
            # peak_inds = np.array([pixel[0] for pixel in results])
            peak_inds = np.zeros(shape=(len(results)), dtype=np.uint32)
            for pix_ind, pixel in enumerate(results):
                if len(pixel) == 1:  # majority of cases - one peak found
                    peak_inds[pix_ind] = pixel[0]
                elif len(pixel) == 0:  # no peak found
                    peak_inds[pix_ind] = int(0.5*self.data.shape[1])  # set to center of band
                else:  # more than one peak found
                    dist = np.abs(np.array(pixel) - int(0.5*self.data.shape[1]))
                    peak_inds[pix_ind] = pixel[np.argmin(dist)]  # set to peak closest to center of band
            if verbose: print('Peak positions of shape {}'.format(peak_inds.shape))
            # First get the value (from the raw data) at these positions:
            comp_vals = np.array(
                [self.data[pixel_ind, peak_inds[pixel_ind]] for pixel_ind in np.arange(peak_inds.size)])
            if verbose: print('Complex values at peak positions of shape {}'.format(comp_vals.shape))
            sho_vec['Amplitude [V]'] = np.abs(comp_vals)  # Amplitude
            sho_vec['Phase [rad]'] = np.angle(comp_vals)  # Phase in radians
            sho_vec['Frequency [Hz]'] = self.freq_vec[peak_inds]  # Frequency
            sho_vec['Quality Factor'] = np.ones_like(results) * 10  # Quality factor
            # Add something here for the R^2
        return sho_vec



#####################################
# Guess Functions                   #
#####################################

def waveletPeaks(vector, peakWidthBounds=[10,300],**kwargs):
    waveletWidths = np.linspace(peakWidthBounds[0],peakWidthBounds[1],20)
    def __wpeaks(vector):
        peakIndices = find_peaks_cwt(vector, waveletWidths,**kwargs)
        return peakIndices
    return __wpeaks

def relativeMax(vector, peakWidthBounds=[10,300],**kwargs):
    waveletWidths = np.linspace(peakWidthBounds[0],peakWidthBounds[1],20)
    peakIndices = find_peaks_cwt(vector, waveletWidths,**kwargs)
    return peakIndices



<|MERGE_RESOLUTION|>--- conflicted
+++ resolved
@@ -232,13 +232,8 @@
         # ask super to take care of the rest, which is a standardized operation
         super(BESHOmodel, self)._setResults(is_guess)
 
-<<<<<<< HEAD
     def computeGuess(self, strategy='wavelet_peaks', options={"peak_widths": np.array([10,200])}, **kwargs):
         """
-=======
-    def computeGuess(self, strategy='wavelet_peaks', options={'peak_widths': np.array([50, 150]), 'peak_step':20}, **kwargs):
-        '''
->>>>>>> 0683623c
 
         Parameters
         ----------
@@ -249,13 +244,8 @@
         Returns
         -------
 
-<<<<<<< HEAD
         """
         super(BESHOmodel, self).computeGuess(strategy=strategy, **options)
-=======
-        '''
-        super(BESHOmodel, self).computeGuess(strategy=strategy, options=options)
->>>>>>> 0683623c
 
     def _reformatResults(self, results, strategy='wavelet_peaks', verbose=False):
         """
