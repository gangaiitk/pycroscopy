--- conflicted
+++ resolved
@@ -3,18 +3,14 @@
 @author: Numan Laanait, Suhas Somnath
 """
 
-import multiprocessing as mp
+from warnings import warn
+
 import numpy as np
 import psutil
 import scipy
-from warnings import warn
-
+from .guess_methods import GuessMethods
 from ..io.hdf_utils import checkIfMain, getAuxData
 from ..io.io_hdf5 import ioHDF5
-<<<<<<< HEAD
-
-=======
->>>>>>> 9537d530
 # try:
 #     import multiprocess as mp
 # except ImportError:
@@ -53,7 +49,7 @@
             return
         # Checking if parallel processing will be used
         try:
-            import multiprocessing as mp
+            import multiprocess
             self._parallel = True
         except ImportError:
             warn("Multiprocess package (pip,github) is needed for parallel computation.\nSwitching to serial version.")
@@ -62,7 +58,7 @@
         # Determining the max size of the data that can be put into memory
         self._setMemoryAndCPUs()
 
-        self._start_pos = 0
+        self.__start_pos = 0
         self.__end_pos = self.h5_main.shape[0]
         self.h5_guess = None
         self.h5_fit = None
@@ -140,13 +136,13 @@
         Returns:
         --------
         """
-        if self._start_pos < self.h5_main.shape[0]:
-            self.__end_pos = int(min(self.h5_main.shape[0], self._start_pos + self._max_pos_per_read))
-            self.data = self.h5_main[self._start_pos:self.__end_pos, :]
-            print('Reading pixels {} to {} of {}'.format(self._start_pos, self.__end_pos, self.h5_main.shape[0]))
+        if self.__start_pos < self.h5_main.shape[0]:
+            self.__end_pos = int(min(self.h5_main.shape[0], self.__start_pos + self._max_pos_per_read))
+            self.data = self.h5_main[self.__start_pos:self.__end_pos, :]
+            print('Reading pixels {} to {} of {}'.format(self.__start_pos, self.__end_pos, self.h5_main.shape[0]))
 
             # Now update the start position
-            self._start_pos = self.__end_pos
+            self.__start_pos = self.__end_pos
         else:
             print('Finished reading all data!')
             self.data = None
@@ -166,10 +162,10 @@
         --------
         """
         if self.data is None:
-            self.__end_pos = int(min(self.h5_main.shape[0], self._start_pos + self._max_pos_per_read))
-            self.guess = self.h5_guess[self._start_pos:self.__end_pos, :]
-        else:
-            self.guess = self.h5_guess[self._start_pos:self.__end_pos, :]
+            self.__end_pos = int(min(self.h5_main.shape[0], self.__start_pos + self._max_pos_per_read))
+            self.guess = self.h5_guess[self.__start_pos:self.__end_pos, :]
+        else:
+            self.guess = self.h5_guess[self.__start_pos:self.__end_pos, :]
 
     def _setResults(self, is_guess=False):
         """
@@ -259,75 +255,53 @@
         -------
 
         """
-        pass
-        # self._createGuessDatasets()
-        # self._start_pos = 0
-        #
-        # processors = kwargs.get("processors", self._maxCpus)
-        # gm = GuessMethods()
-        # if strategy in gm.methods:
-        #     # func = gm.__getattribute__(strategy)(**options)
-        #     results = list()
-        #     if self._parallel:
-        #         # def wrapper_func(task):
-        #         #     guess_method_class = task[-1]
-        #         #     guess_method = guess_method_class.__getattribute__(strategy)(**options)
-        #         #
-        #         # start pool of workers
-        #         print('Computing Guesses In parallel ... launching %i kernels...' % processors)
-        #         pool = mp.Pool(processors)
-        #         self._getDataChunk()
-        #         # def wrapper_func(task):
-        #         #     guess_method_class = task[-1]
-        #         #     guess_method = guess_method_class.__getattribute__(strategy)(**options)
-        #
-        #         while self.data is not None:  # as long as we have not reached the end of this data set:
-        #
-        #             def wrapper_func(task):
-        #                 print "I'm OK!!"
-        #                 # guess_method_class = task[-1]
-        #                 # strategy = task[-2]
-        #                 # options = task[-3]
-        #                 # guess_method = guess_method_class.__getattribute__(strategy)(**options)
-        #                 # data = task[0]
-        #                 # results = guess_method(data)
-        #                 # return results
-        #
-        #             gm = GuessMethods()
-        #             # apply guess to this data chunk:
-        #             tasks = [(vector,options,strategy, GuessMethods()) for vector in self.data]
-        #             chunk = int(self.data.shape[0] / processors)
-        #             jobs = pool.imap(wrapper_func, tasks, chunksize=chunk)
-        #
-        #             # get Results from different processes
-        #             print('Extracting Guesses...')
-        #             temp = [j for j in jobs]
-        #
-        #             # Reformat the data to the appropriate type and or do additional computation now
-        #             results.append(self._reformatResults(temp, strategy))
-        #             # read the next chunk
-        #             self._getDataChunk()
-        #
-        #         # Finished reading the entire data set
-        #         print('closing %i kernels...' % processors)
-        #         pool.close()
-        #     else:
-        #         print("Computing Guesses In Serial ...")
-        #         self._getDataChunk()
-        #         while self.data is not None:  # as long as we have not reached the end of this data set:
-        #             temp = [func(vector) for vector in self.data]
-        #             results.append(self._reformatResults(temp, strategy))
-        #             # read the next chunk
-        #             self._getDataChunk()
-        #
-        #     # reorder to get one numpy array out
-        #     self.guess = np.hstack(tuple(results))
-        #     print('Completed computing guess. Writing to file.')
-        #
-        #     # Write to file
-        #     self._setResults(is_guess=True)
-        # else:
-        #     warn('Error: %s is not implemented in pycroscopy.analysis.GuessMethods to find guesses' % strategy)
+
+        self._createGuessDatasets()
+        self.__start_pos = 0
+
+        processors = kwargs.get("processors", self._maxCpus)
+        gm = GuessMethods()
+        if strategy in gm.methods:
+            func = gm.__getattribute__(strategy)(**options)
+            results = list()
+            if self._parallel:
+                # start pool of workers
+                print('Computing Guesses In parallel ... launching %i kernels...' % processors)
+                pool = mp.Pool(processors)
+                self._getDataChunk()
+                while self.data is not None:  # as long as we have not reached the end of this data set:
+                    # apply guess to this data chunk:
+                    tasks = [vector for vector in self.data]
+                    chunk = int(self.data.shape[0] / processors)
+                    jobs = pool.imap(func, tasks, chunksize=chunk)
+                    # get Results from different processes
+                    print('Extracting Guesses...')
+                    temp = [j for j in jobs]
+                    # Reformat the data to the appropriate type and or do additional computation now
+                    results.append(self._reformatResults(temp, strategy))
+                    # read the next chunk
+                    self._getDataChunk()
+
+                # Finished reading the entire data set
+                print('closing %i kernels...' % processors)
+                pool.close()
+            else:
+                print("Computing Guesses In Serial ...")
+                self._getDataChunk()
+                while self.data is not None:  # as long as we have not reached the end of this data set:
+                    temp = [func(vector) for vector in self.data]
+                    results.append(self._reformatResults(temp, strategy))
+                    # read the next chunk
+                    self._getDataChunk()
+
+            # reorder to get one numpy array out
+            self.guess = np.hstack(tuple(results))
+            print('Completed computing guess. Writing to file.')
+
+            # Write to file
+            self._setResults(is_guess=True)
+        else:
+            warn('Error: %s is not implemented in pycroscopy.analysis.GuessMethods to find guesses' % strategy)
 
 
     def _reformatResults(self, results, strategy='wavelet_peaks'):
@@ -383,7 +357,7 @@
         """
         pass
 
-    def _optimize(self, func, data, guess, solver, parallel='multiprocessing',
+    def _optimize(self, func, data, guess, solver, parallel='multiprocess',
                   processors=max(1, abs(mp.cpu_count()-2)), **kwargs):
         """
         Parameters:
@@ -397,8 +371,8 @@
         solver : string
             Optimization solver to use (minimize,least_sq, etc...). For additional info see scipy.optimize
         parallel : string
-            Type of distributed computing to use. Currently, only 'multiprocessing' is implemented.
-            But Spark and MPI will be implemented in the future.
+            Type of distributed computing to use. Currently, only 'multiprocess' (a variant of multiprocessing
+            uses dill instead of pickle) is implemented. But Spark and MPI will be implemented in the future.
         processors : int, optional
             Number of processors to use. Default is all of them - 2 .
         **kwargs:
@@ -421,7 +395,7 @@
             self.solver.__call__(func, guess, args=[data], **kwargs)
             return results
 
-        if parallel=='multiprocessing':
+        if parallel=='multiprocess':
             # start pool of workers
             print('launching %i kernels...'%(processors))
             pool = mp.Pool(processors)
