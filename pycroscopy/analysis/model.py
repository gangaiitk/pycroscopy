--- conflicted
+++ resolved
@@ -11,15 +11,8 @@
 from .guess_methods import GuessMethods
 from ..io.hdf_utils import checkIfMain, getAuxData
 from ..io.io_hdf5 import ioHDF5
-<<<<<<< HEAD
 from .optimize import Optimize
 import multiprocessing as mp
-=======
->>>>>>> 9537d530
-# try:
-#     import multiprocess as mp
-# except ImportError:
-#     raise ImportError()
 
 
 class Model(object):
