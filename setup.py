--- conflicted
+++ resolved
@@ -23,7 +23,7 @@
         'Programming Language :: Python :: 2.7',
         'Programming Language :: Python :: Implementation :: CPython',
         'Topic :: Scientific/Engineering :: Chemistry',
-        'Topic :: Scientific/Engineering :: Information Analysis',
+        # 'Topic :: Scientific / Engineering :: Information Analysis',
         'Topic :: Scientific/Engineering :: Physics',
         ],
     keywords='scientific microscopy data analysis',
@@ -33,18 +33,11 @@
     author='S. Somnath, C. Ryan, N. Laanait',
     author_email='pycroscopy@gmail.com',
 
-<<<<<<< HEAD
-    install_requires=['numpy_groupies', 'pyqtgraph', 'numpy>=1.11.0',
-                      'h5py>=2.6.0', 'scipy>=0.17.1', 'matplotlib',
-                      'scikit-learn>=0.17.1', 'xlrd>=1.0.0',
-                      'psutil', 'scikit-image>=0.12.3', 'igor'],  # 'multiprocess'],
-=======
     # I don't remember how to do this correctly!!!. NL
     install_requires=['numpy_groupies', 'pyqtgraph>=0.10', 'numpy>=1.11.0',
                       'h5py>=2.6.0', 'scipy>=0.17.1', 'matplotlib',
                       'scikit-learn>=0.17.1', 'xlrd>=1.0.0',
                       'psutil', 'scikit-image>=0.12.3', 'pyqt>=5.6'],  # 'multiprocess'],
->>>>>>> c9777c2e
     # package_data={'sample':['dataset_1.dat']}
     test_suite='nose.collector',
     tests_require='Nose',
