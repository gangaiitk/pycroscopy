--- conflicted
+++ resolved
@@ -49,10 +49,6 @@
   1. Check if the same process has been performed with the same paramters. When initializing the process, throw an exception. This is better than checking in the notebook stage.
   2. (Gracefully) Abort and resume processing.
   
-<<<<<<< HEAD
-* consolidate _get_component_slice used in Cluster with duplicate in svd_utils
-=======
->>>>>>> 5f9d8206
 * Legacy processes **MUST** extend Process:
   
   * sklearn wrapper classes:
@@ -70,12 +66,9 @@
   * As time permits, ensure that these can resume processing
   
 * Absorb functionality from Process into Model
-<<<<<<< HEAD
-=======
 * Bayesian GIV should actually be an analysis <-- depends on above
 * Reogranize processing and analysis - promote / demote classes etc.
 * multi-node computing capability in parallel_compute
->>>>>>> 5f9d8206
 * Demystify analyis / optimize. Use parallel_compute instead of optimize and guess_methods and fit_methods
 * Consistency in the naming of and placement of attributes (chan or meas group) in all translators - Some put attributes in the measurement level, some in the channel level! hyperspy appears to create datagroups solely for the purpose of organizing metadata in a tree structure! 
 * Consider developing a generic curve fitting class a la `hyperspy <http://nbviewer.jupyter.org/github/hyperspy/hyperspy-demos/blob/master/Fitting_tutorial.ipynb>`_
